// Copyright 2022 Linkall Inc.
//
// Licensed under the Apache License, Version 2.0 (the "License");
// you may not use this file except in compliance with the License.
// You may obtain a copy of the License at
//
//    http://www.apache.org/licenses/LICENSE-2.0
//
// Unless required by applicable law or agreed to in writing, software
// distributed under the License is distributed on an "AS IS" BASIS,
// WITHOUT WARRANTIES OR CONDITIONS OF ANY KIND, either express or implied.
// See the License for the specific language governing permissions and
// limitations under the License.

package eventlog

import (
	// standard libraries.
	"context"
<<<<<<< HEAD
	"encoding/base64"
	"encoding/binary"
	stderr "errors"
=======
>>>>>>> 4ed721d7
	"io"
	"sort"
	"sync"
	"time"

	"github.com/linkall-labs/vanus/observability/tracing"
	"go.opentelemetry.io/otel/trace"

	// third-party libraries.
	ce "github.com/cloudevents/sdk-go/v2"

	// this project.
<<<<<<< HEAD
	elns "github.com/linkall-labs/vanus/client/internal/vanus/eventlog"
	"github.com/linkall-labs/vanus/client/pkg/errors"
	"github.com/linkall-labs/vanus/client/pkg/record"
	"github.com/linkall-labs/vanus/observability/log"
=======
	el "github.com/linkall-labs/vanus/client/internal/vanus/eventlog"
	"github.com/linkall-labs/vanus/client/pkg/record"
	vlog "github.com/linkall-labs/vanus/observability/log"
	"github.com/linkall-labs/vanus/pkg/errors"
>>>>>>> 4ed721d7
)

const (
	defaultRetryTimes = 10
	pollingThreshold  = 200 // in milliseconds.
	pollingPostSpan   = 100 // in milliseconds.
)

func NewEventLog(cfg *elns.Config) Eventlog {
	el := &eventlog{
		cfg:              cfg,
		nameService:      elns.NewNameService(cfg.Endpoints),
		writableSegments: make(map[uint64]*segment, 0),
		readableSegments: make(map[uint64]*segment, 0),
		tracer: tracing.NewTracer("pkg.eventlog.impl",
			trace.SpanKindClient),
	}

	el.writableWatcher = WatchWritableSegment(el)
	el.readableWatcher = WatchReadableSegments(el)

	go func() {
		ch := el.writableWatcher.Chan()
		for {
			rs, ok := <-ch
			if !ok {
				log.Debug(context.Background(), "eventlog quits writable watcher", map[string]interface{}{
					"eventlog": el.cfg.ID,
				})
				break
			}

			ctx, span := el.tracer.Start(context.Background(), "updateReadableSegmentsTask")
			if rs != nil {
				el.updateWritableSegment(ctx, rs)
			}

			el.writableWatcher.Wakeup()
			span.End()
		}
	}()
	el.writableWatcher.Start()

	go func() {
		ch := el.readableWatcher.Chan()
		for {
			rs, ok := <-ch
			if !ok {
				log.Debug(context.Background(), "eventlog quits readable watcher", map[string]interface{}{
					"eventlog": el.cfg.ID,
				})
				break
			}
			ctx, span := el.tracer.Start(context.Background(), "updateReadableSegmentsTask")
			if rs != nil {
				el.updateReadableSegments(ctx, rs)
			}

			el.readableWatcher.Wakeup()
			span.End()
		}
	}()
	el.readableWatcher.Start()

	return el
}

type eventlog struct {
	cfg         *elns.Config
	nameService *elns.NameService

	writableWatcher  *WritableSegmentWatcher
	writableSegments map[uint64]*segment
	writableMu       sync.RWMutex
	logWriter        *logWriter
	writerMu         sync.RWMutex

	readableWatcher  *ReadableSegmentsWatcher
	readableSegments map[uint64]*segment
	readableMu       sync.RWMutex
	logReader        *logReader
	readerMu         sync.RWMutex
	tracer           *tracing.Tracer
}

// make sure eventlog implements eventlog.EventLog.
var _ Eventlog = (*eventlog)(nil)

func (l *eventlog) ID() uint64 {
	return l.cfg.ID
}

func (l *eventlog) Close(ctx context.Context) {
	l.writableWatcher.Close()
	l.readableWatcher.Close()
	l.logWriter = nil
	l.logReader = nil

	for _, segment := range l.writableSegments {
		segment.Close(ctx)
	}
	for _, segment := range l.readableSegments {
		segment.Close(ctx)
	}
}

func (l *eventlog) Writer() LogWriter {
	if l.logWriter != nil {
		return l.logWriter
	}
	l.writerMu.Lock()
	defer l.writerMu.Unlock()
	if l.logWriter != nil {
		return l.logWriter
	}
	l.logWriter = &logWriter{
		elog: l,
	}
	return l.logWriter
}

func (l *eventlog) Reader(cfg ReaderConfig) LogReader {
	if l.logReader != nil {
		return l.logReader
	}
	l.readerMu.Lock()
	defer l.readerMu.Unlock()
	if l.logWriter != nil {
		return l.logReader
	}
	l.logReader = &logReader{
		elog: l,
		pos:  0,
		cfg:  cfg,
	}
	return l.logReader
}

func (l *eventlog) EarliestOffset(ctx context.Context) (int64, error) {
	rs, err := l.nameService.LookupReadableSegments(ctx, l.cfg.ID)
	if err != nil {
		return 0, err
	}
	if len(rs) == 0 {
		return 0, errors.ErrNotReadable
	}
	return rs[0].StartOffset, nil
}

func (l *eventlog) LatestOffset(ctx context.Context) (int64, error) {
	rs, err := l.nameService.LookupReadableSegments(ctx, l.cfg.ID)
	if err != nil {
		return 0, err
	}
	if len(rs) == 0 {
		return 0, errors.ErrNotReadable
	}
	return rs[len(rs)-1].EndOffset, nil
}

func (l *eventlog) Length(ctx context.Context) (int64, error) {
	// TODO(kai.jiangkai)
	return 0, nil
}

func (l *eventlog) QueryOffsetByTime(ctx context.Context, timestamp int64) (int64, error) {
	t := time.UnixMilli(timestamp)
	// get all segments
	var target *segment
	segs := l.fetchReadableSegments(ctx)

	if len(segs) == 0 {
		return -1, nil
	}

	if segs[0].firstEventBornAt.After(t) {
		return segs[0].startOffset, nil
	}

	tailSeg := fetchTailSegment(ctx, segs)
	if tailSeg.lastEventBornAt.Before(t) {
		// the target offset maybe in newer segment, refresh immediately
		l.refreshReadableSegments(ctx)
		segs = l.fetchReadableSegments(ctx)
	}

	for idx := range segs {
		seg := segs[idx]
		if !t.Before(seg.firstEventBornAt) && !t.After(seg.lastEventBornAt) {
			target = seg
			break
		}
	}

	if target == nil {
		target = tailSeg
	}

	return target.LookupOffset(ctx, t)
}

func (l *eventlog) updateWritableSegment(ctx context.Context, rs []*record.Segment) {
	segments := make(map[uint64]*segment, len(rs))
	for _, r := range rs {
		// TODO: find
		segment := func() *segment {
			for _, s := range l.writableSegments {
				if s.ID() == r.ID {
					return s
				}
			}
			return nil
		}()
		var err error
		if segment == nil {
			segment, err = newSegment(ctx, r, false)
		} else {
			err = segment.Update(ctx, r, false)
		}
		if err != nil {
			// FIXME: create or update segment failed
			continue
		}
		segments[segment.id] = segment
	}

	l.writableMu.Lock()
	defer l.writableMu.Unlock()

	l.writableSegments = segments
}

func (l *eventlog) selectWritableSegment(ctx context.Context) (*segment, error) {
	segment := l.fetchWritableSegment(ctx)
	if segment == nil {
		return nil, errors.ErrNotWritable
	}
	return segment, nil
}

func (l *eventlog) nextWritableSegment(ctx context.Context, seg *segment) (*segment, error) {
	l.writableMu.RLock()
	defer l.writableMu.RUnlock()
	if s, ok := l.writableSegments[seg.nextSegmentId]; ok {
		return s, nil
	}
	return nil, errors.ErrNotFound
}

func (l *eventlog) fetchWritableSegment(ctx context.Context) *segment {
	l.writableMu.RLock()
	defer l.writableMu.RUnlock()

	if len(l.writableSegments) == 0 {
		// refresh
		func() {
			l.writableMu.RUnlock()
			defer l.writableMu.RLock()
			l.refreshWritableSegment(ctx)
		}()
	}

	// fetch the front segment by previousSegmentId
	for _, segment := range l.writableSegments {
		if _, ok := l.writableSegments[segment.previousSegmentId]; !ok {
			return segment
		}
	}

	return nil
}

func (l *eventlog) refreshWritableSegment(ctx context.Context) {
	_ = l.writableWatcher.Refresh(ctx)
}

func (l *eventlog) updateReadableSegments(ctx context.Context, rs []*record.Segment) {
	segments := make(map[uint64]*segment, len(rs))
	for _, r := range rs {
		// TODO: find
		segment := func() *segment {
			for _, s := range l.readableSegments {
				if s.ID() == r.ID {
					return s
				}
			}
			return nil
		}()
		var err error
		if segment == nil {
			segment, err = newSegment(ctx, r, false)
		} else {
			err = segment.Update(ctx, r, false)
		}
		if err != nil {
			// FIXME: create or update segment failed
			continue
		}
		segments[segment.id] = segment
	}

	l.readableMu.Lock()
	defer l.readableMu.Unlock()

	l.readableSegments = segments
}

func (l *eventlog) selectReadableSegment(ctx context.Context, offset int64) (*segment, error) {
	segs := l.fetchReadableSegments(ctx)
	if len(segs) == 0 {
		return nil, errors.ErrNotReadable
	}
	var target *segment
	target = fetchTailSegment(ctx, segs)
	if offset == target.EndOffset() {
		return nil, errors.ErrOnEnd
	}
	if offset > target.EndOffset() {
		return nil, errors.ErrOverflow
	}
<<<<<<< HEAD

	target = fetchHeadSegment(ctx, segs)
	if offset < target.StartOffset() {
		return nil, errors.ErrUnderflow
	}

	segmentNum := len(l.readableSegments)
	n := sort.Search(segmentNum, func(i int) bool {
		return l.readableSegments[uint64(i)].EndOffset() > offset
	})
	if n < segmentNum {
		return l.readableSegments[uint64(n)], nil
	}
	return nil, errors.ErrNotReadable
=======
	if offset < segments[0].StartOffset() {
		return nil, errors.ErrOffsetUnderflow
	}
	if offset == segments[len(segments)-1].EndOffset() {
		return nil, errors.ErrOffsetOnEnd
	}
	return nil, errors.ErrOffsetOverflow
>>>>>>> 4ed721d7
}

func (l *eventlog) fetchReadableSegments(ctx context.Context) map[uint64]*segment {
	l.readableMu.RLock()
	defer l.readableMu.RUnlock()

	if len(l.readableSegments) == 0 {
		l.readableMu.RUnlock()
		// refresh
		l.refreshReadableSegments(ctx)
		l.readableMu.RLock()
	}

	return l.readableSegments
}

func (l *eventlog) refreshReadableSegments(ctx context.Context) {
	_ = l.readableWatcher.Refresh(ctx)
}

// logWriter is the writer of eventlog.
//
// Append is thread-safety.
type logWriter struct {
	elog *eventlog
	cur  *segment
	mu   sync.RWMutex
}

func (w *logWriter) Log() Eventlog {
	return w.elog
}

func (w *logWriter) Close(ctx context.Context) {
	// TODO: by jiangkai, 2022.10.19
}

func (w *logWriter) Append(ctx context.Context, event *ce.Event) (string, error) {
	// TODO: async for throughput
	retryTimes := defaultRetryTimes
	for i := 1; i <= retryTimes; i++ {
		eid, err := w.doAppend(ctx, event)
		if err == nil {
			return eid, nil
		}
<<<<<<< HEAD

		switch err {
		case errors.ErrNotWritable, errors.ErrNotEnoughSpace:
			if i < retryTimes {
				continue
			}
		case errors.ErrNoSpace:
			// full
			w.switchNextWritableSegment(ctx)
=======
		vlog.Warning(ctx, "failed to Append", map[string]interface{}{
			vlog.KeyError: err,
			"offset":      offset,
		})
		if errors.Is(err, errors.ErrSegmentFull) {
>>>>>>> 4ed721d7
			if i < retryTimes {
				continue
			}
		}
<<<<<<< HEAD

		log.Error(ctx, "Append failed", map[string]interface{}{
			log.KeyError: err,
		})
=======
		return -1, err
	}
>>>>>>> 4ed721d7

		return "", err
	}
	return "", errors.ErrUnknown
}

func (w *logWriter) doAppend(ctx context.Context, event *ce.Event) (string, error) {
	segment, err := w.selectWritableSegment(ctx)
	if err != nil {
		return "", err
	}
	offset, err := segment.Append(ctx, event)
	if err != nil {
		if errors.Is(err, errors.ErrSegmentFull) {
			segment.SetNotWritable()
		}
		return "", err
	}
	return w.generateEventID(segment, offset), nil
}

func (w *logWriter) generateEventID(s *segment, offset int64) string {
	var buf [32]byte
	binary.BigEndian.PutUint64(buf[0:8], s.id)
	binary.BigEndian.PutUint64(buf[8:16], uint64(offset))
	binary.BigEndian.PutUint64(buf[16:24], w.elog.ID())
	binary.BigEndian.PutUint64(buf[24:32], uint64(offset+s.startOffset))
	return base64.StdEncoding.EncodeToString(buf[:])
}

func (w *logWriter) selectWritableSegment(ctx context.Context) (*segment, error) {
	segment := func() *segment {
		w.mu.RLock()
		defer w.mu.RUnlock()
		if w.cur != nil && w.cur.Writable() {
			return w.cur
		}
		return nil
	}()

	if segment == nil {
		w.mu.Lock()
		defer w.mu.Unlock()

		segment = w.cur
		if segment == nil || !segment.Writable() { // double check
			var err error
			segment, err = w.elog.selectWritableSegment(ctx)
			if err != nil {
				return nil, err
			}
			w.cur = segment
		}
	}

	return segment, nil
}

func (w *logWriter) switchNextWritableSegment(ctx context.Context) {
	nextSeg, err := w.elog.nextWritableSegment(ctx, w.cur)
	if err != nil {
		return
	}
	w.cur = nextSeg
}

type logReader struct {
	elog *eventlog
	pos  int64
	cur  *segment
	cfg  ReaderConfig
}

func (r *logReader) Log() Eventlog {
	return r.elog
}

func (r *logReader) Close(ctx context.Context) {
	// TODO: by jiangkai, 2022.10.19
}

func (r *logReader) Read(ctx context.Context, size int16) ([]*ce.Event, error) {
	if r.cur == nil {
		segment, err := r.elog.selectReadableSegment(ctx, r.pos)
		if errors.Is(err, errors.ErrOffsetOnEnd) {
			r.elog.refreshReadableSegments(ctx)
			segment, err = r.elog.selectReadableSegment(ctx, r.pos)
		}
		if err != nil {
			return nil, err
		}
		r.cur = segment
	}

	events, err := r.cur.Read(ctx, r.pos, size, uint32(r.pollingTimeout(ctx)))
	if err != nil {
		if errors.Is(err, errors.ErrOffsetOverflow) {
			r.elog.refreshReadableSegments(ctx)
			if r.switchSegment(ctx) {
				return nil, errors.ErrTryAgain
			}
		}
		return nil, err
	}

	r.pos += int64(len(events))
	if r.pos == r.cur.EndOffset() {
		r.switchSegment(ctx)
	}

	return events, nil
}

func (r *logReader) pollingTimeout(ctx context.Context) int64 {
	if r.cfg.PollingTimeout == 0 {
		return 0
	}
	if dl, ok := ctx.Deadline(); ok {
		switch timeout := time.Until(dl).Milliseconds() - pollingPostSpan; {
		case timeout < pollingThreshold:
			return 0
		case timeout < r.cfg.PollingTimeout:
			return timeout
		}
	}
	return r.cfg.PollingTimeout
}

func (r *logReader) switchSegment(ctx context.Context) bool {
	// switch to next segment
	segment, err := r.elog.selectReadableSegment(ctx, r.pos)
	if err != nil {
		r.cur = nil
		return false
	}
	r.cur = segment
	return true
}

func (r *logReader) Seek(ctx context.Context, offset int64, whence int) (int64, error) {
	// TODO
	if whence == io.SeekStart {
		r.pos = offset
		r.cur = nil
		return offset, nil
	}
	return -1, errors.ErrInvalidArgument
}

func fetchHeadSegment(ctx context.Context, segments map[uint64]*segment) *segment {
	for _, segment := range segments {
		if _, ok := segments[segment.previousSegmentId]; !ok {
			return segment
		}
	}
	return nil
}

func fetchTailSegment(ctx context.Context, segments map[uint64]*segment) *segment {
	for _, segment := range segments {
		if _, ok := segments[segment.nextSegmentId]; !ok {
			return segment
		}
	}
	return nil
}<|MERGE_RESOLUTION|>--- conflicted
+++ resolved
@@ -17,12 +17,8 @@
 import (
 	// standard libraries.
 	"context"
-<<<<<<< HEAD
 	"encoding/base64"
 	"encoding/binary"
-	stderr "errors"
-=======
->>>>>>> 4ed721d7
 	"io"
 	"sort"
 	"sync"
@@ -35,17 +31,10 @@
 	ce "github.com/cloudevents/sdk-go/v2"
 
 	// this project.
-<<<<<<< HEAD
 	elns "github.com/linkall-labs/vanus/client/internal/vanus/eventlog"
-	"github.com/linkall-labs/vanus/client/pkg/errors"
 	"github.com/linkall-labs/vanus/client/pkg/record"
 	"github.com/linkall-labs/vanus/observability/log"
-=======
-	el "github.com/linkall-labs/vanus/client/internal/vanus/eventlog"
-	"github.com/linkall-labs/vanus/client/pkg/record"
-	vlog "github.com/linkall-labs/vanus/observability/log"
 	"github.com/linkall-labs/vanus/pkg/errors"
->>>>>>> 4ed721d7
 )
 
 const (
@@ -292,7 +281,7 @@
 	if s, ok := l.writableSegments[seg.nextSegmentId]; ok {
 		return s, nil
 	}
-	return nil, errors.ErrNotFound
+	return nil, errors.ErrResourceNotFound
 }
 
 func (l *eventlog) fetchWritableSegment(ctx context.Context) *segment {
@@ -361,16 +350,15 @@
 	var target *segment
 	target = fetchTailSegment(ctx, segs)
 	if offset == target.EndOffset() {
-		return nil, errors.ErrOnEnd
+		return nil, errors.ErrOffsetOnEnd
 	}
 	if offset > target.EndOffset() {
-		return nil, errors.ErrOverflow
-	}
-<<<<<<< HEAD
+		return nil, errors.ErrOffsetOverflow
+	}
 
 	target = fetchHeadSegment(ctx, segs)
 	if offset < target.StartOffset() {
-		return nil, errors.ErrUnderflow
+		return nil, errors.ErrOffsetUnderflow
 	}
 
 	segmentNum := len(l.readableSegments)
@@ -381,15 +369,6 @@
 		return l.readableSegments[uint64(n)], nil
 	}
 	return nil, errors.ErrNotReadable
-=======
-	if offset < segments[0].StartOffset() {
-		return nil, errors.ErrOffsetUnderflow
-	}
-	if offset == segments[len(segments)-1].EndOffset() {
-		return nil, errors.ErrOffsetOnEnd
-	}
-	return nil, errors.ErrOffsetOverflow
->>>>>>> 4ed721d7
 }
 
 func (l *eventlog) fetchReadableSegments(ctx context.Context) map[uint64]*segment {
@@ -435,37 +414,16 @@
 		if err == nil {
 			return eid, nil
 		}
-<<<<<<< HEAD
-
-		switch err {
-		case errors.ErrNotWritable, errors.ErrNotEnoughSpace:
+		log.Warning(ctx, "failed to append", map[string]interface{}{
+			log.KeyError: err,
+			"retryTimes": i,
+		})
+		if errors.Is(err, errors.ErrSegmentFull) {
+			w.switchNextWritableSegment(ctx)
 			if i < retryTimes {
 				continue
 			}
-		case errors.ErrNoSpace:
-			// full
-			w.switchNextWritableSegment(ctx)
-=======
-		vlog.Warning(ctx, "failed to Append", map[string]interface{}{
-			vlog.KeyError: err,
-			"offset":      offset,
-		})
-		if errors.Is(err, errors.ErrSegmentFull) {
->>>>>>> 4ed721d7
-			if i < retryTimes {
-				continue
-			}
-		}
-<<<<<<< HEAD
-
-		log.Error(ctx, "Append failed", map[string]interface{}{
-			log.KeyError: err,
-		})
-=======
-		return -1, err
-	}
->>>>>>> 4ed721d7
-
+		}
 		return "", err
 	}
 	return "", errors.ErrUnknown
