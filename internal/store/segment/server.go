--- conflicted
+++ resolved
@@ -687,10 +687,12 @@
 
 	if len(events) == 0 {
 		cb(nil, errors.ErrInvalidRequest.WithMessage("event list is empty"))
+		return
 	}
 
 	if err := s.checkState(); err != nil {
 		cb(nil, err)
+		return
 	}
 
 	var b Replica
@@ -698,6 +700,7 @@
 		b, _ = v.(Replica)
 	} else {
 		cb(nil, errors.ErrResourceNotFound.WithMessage("the block doesn't exist"))
+		return
 	}
 
 	var size int
@@ -710,24 +713,17 @@
 	metrics.WriteTPSCounterVec.WithLabelValues(s.volumeIDStr, b.IDStr()).Add(float64(len(events)))
 	metrics.WriteThroughputCounterVec.WithLabelValues(s.volumeIDStr, b.IDStr()).Add(float64(size))
 
-<<<<<<< HEAD
-	b.Append(ctx, entries, func(offsets []int64, err error) {
-		if err == nil {
-			s.pm.NewMessageArrived(id)
-		}
-		cb(offsets, err)
-=======
 	future := newAppendFuture()
 	b.Append(ctx, entries, future.onAppended)
 	seqs, err := future.wait()
 	if err != nil {
-		return nil, s.processAppendError(ctx, b, err)
+		cb(nil, s.processAppendError(ctx, b, err))
+		return
 	}
 
 	// TODO(weihe.yin) make this method deep to code
 	s.pm.NewMessageArrived(id)
-
-	return seqs, nil
+	cb(seqs, nil)
 }
 
 func (s *server) processAppendError(ctx context.Context, b Replica, err error) error {
@@ -735,18 +731,18 @@
 		return err
 	}
 
-	if errors.Is(err, errors.ErrSegmentFull) {
+	if errors.Is(err, errors.ErrFull) {
 		log.Debug(ctx, "Append failed: block is full.", map[string]interface{}{
 			"block_id": b.ID(),
 		})
-		return errors.ErrSegmentFull
+		return errors.ErrFull
 	}
 
 	log.Warning(ctx, "Append failed.", map[string]interface{}{
 		"block_id":   b.ID(),
 		log.KeyError: err,
->>>>>>> 7e5318dd
 	})
+	return errors.ErrInternal.WithMessage("write to storage failed").Wrap(err)
 }
 
 func (s *server) onBlockArchived(stat block.Statistics) {
