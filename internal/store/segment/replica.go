--- conflicted
+++ resolved
@@ -80,11 +80,7 @@
 	return r.raw.Read(ctx, seq, num)
 }
 
-<<<<<<< HEAD
-func (r *replica) Append(ctx context.Context, entries []block.Entry, cb func([]int64, error)) {
-=======
 func (r *replica) Append(ctx context.Context, entries []block.Entry, cb block.AppendCallback) {
->>>>>>> 7e5318dd
 	r.appender.Append(ctx, entries, cb)
 }
 
